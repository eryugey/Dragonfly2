/*
 *     Copyright 2020 The Dragonfly Authors
 *
 * Licensed under the Apache License, Version 2.0 (the "License");
 * you may not use this file except in compliance with the License.
 * You may obtain a copy of the License at
 *
 *      http://www.apache.org/licenses/LICENSE-2.0
 *
 * Unless required by applicable law or agreed to in writing, software
 * distributed under the License is distributed on an "AS IS" BASIS,
 * WITHOUT WARRANTIES OR CONDITIONS OF ANY KIND, either express or implied.
 * See the License for the specific language governing permissions and
 * limitations under the License.
 */

//go:generate mockgen -destination ../mocks/task/mock_task_manager.go -package task d7y.io/dragonfly/v2/cdn/supervisor/task Manager

package task

import (
	"sync"
	"time"

	"github.com/pkg/errors"

	"d7y.io/dragonfly/v2/cdn/cdnutil"
	"d7y.io/dragonfly/v2/cdn/supervisor/gc"
	logger "d7y.io/dragonfly/v2/internal/dflog"
	"d7y.io/dragonfly/v2/pkg/source"
	"d7y.io/dragonfly/v2/pkg/synclock"
	"d7y.io/dragonfly/v2/pkg/util/stringutils"
)

// Manager as an interface defines all operations against SeedTask.
// A SeedTask will store some meta info about the taskFile, pieces and something else.
// A seedTask corresponds to three files on the disk, which are identified by taskId, the data file meta file piece file
type Manager interface {

	// AddOrUpdate update existing task info for the key if present.
	// Otherwise, it stores and returns the given value.
	// The isUpdate result is true if the value was updated, false if added.
	AddOrUpdate(registerTask *SeedTask) (seedTask *SeedTask, err error)

	// Get returns the task info with specified taskID, or nil if no
	// value is present.
	// The ok result indicates whether value was found in the taskManager.
	Get(taskID string) (seedTask *SeedTask, err error)

	// Update the task info with specified taskID and updateTask
	Update(taskID string, updateTask *SeedTask) (err error)

	// UpdateProgress update the downloaded pieces belonging to the task
	UpdateProgress(taskID string, piece *PieceInfo) (err error)

	// GetProgress returns the downloaded pieces belonging to the task
	GetProgress(taskID string) (map[uint32]*PieceInfo, error)

	// Exist check task existence with specified taskID.
	// returns the task info with specified taskID, or nil if no value is present.
	// The ok result indicates whether value was found in the taskManager.
	Exist(taskID string) (seedTask *SeedTask, ok bool)

	// Delete a task with specified taskID.
	Delete(taskID string)
}

// Ensure that manager implements the Manager and gc.Executor interfaces
var (
	_ Manager     = (*manager)(nil)
	_ gc.Executor = (*manager)(nil)
)

var (
	errTaskNotFound   = errors.New("task is not found")
	errURLUnreachable = errors.New("url is unreachable")
	errTaskIDConflict = errors.New("taskID is conflict")
)

func IsTaskNotFound(err error) bool {
	return errors.Is(err, errTaskNotFound)
}

// manager is an implementation of the interface of Manager.
type manager struct {
	cfg                     Config
	taskStore               sync.Map
	accessTimeMap           sync.Map
	taskURLUnreachableStore sync.Map
}

// NewManager returns a new Manager Object.
func NewManager(cfg Config) (Manager, error) {
	manager := &manager{
		cfg: cfg.applyDefaults(),
	}
	gc.Register("task", cfg.GCInitialDelay, cfg.GCMetaInterval, manager)
	return manager, nil
}

func (tm *manager) AddOrUpdate(registerTask *SeedTask) (seedTask *SeedTask, err error) {
	defer func() {
		if err != nil {
			tm.accessTimeMap.Store(registerTask.ID, time.Now())
		}
	}()
	synclock.Lock(registerTask.ID, true)
	if unreachableTime, ok := tm.getTaskUnreachableTime(registerTask.ID); ok {
		if time.Since(unreachableTime) < tm.cfg.FailAccessInterval {
			synclock.UnLock(registerTask.ID, true)
			// TODO 校验Header
			return nil, errURLUnreachable
		}
		logger.Debugf("delete taskID: %s from unreachable url list", registerTask.ID)
		tm.taskURLUnreachableStore.Delete(registerTask.ID)
	}
	actual, loaded := tm.taskStore.LoadOrStore(registerTask.ID, registerTask)
	seedTask = actual.(*SeedTask)
	if loaded && !IsSame(seedTask, registerTask) {
		synclock.UnLock(registerTask.ID, true)
		return nil, errors.Wrapf(errTaskIDConflict, "register task %v is conflict with exist task %v", registerTask, seedTask)
	}
	if seedTask.SourceFileLength != source.UnKnownSourceFileLen {
		synclock.UnLock(registerTask.ID, true)
		return seedTask, nil
	}
	synclock.UnLock(registerTask.ID, true)
	synclock.Lock(registerTask.ID, false)
	defer synclock.UnLock(registerTask.ID, false)
	if seedTask.SourceFileLength != source.UnKnownSourceFileLen {
		return seedTask, nil
	}
	// get sourceContentLength with req.Header
	contentLengthRequest, err := source.NewRequestWithHeader(registerTask.RawURL, registerTask.Header)
	if err != nil {
<<<<<<< HEAD
		return nil, err
	}
	// add range info
	if stringutils.IsBlank(registerTask.Range) {
		contentLengthRequest.Header.Add(source.Range, registerTask.Range)
	}
	sourceFileLength, err := source.GetContentLength(contentLengthRequest)
	if err != nil {
		registerTask.Log().Errorf("get url (%s) content length failed: %v", registerTask.RawURL, err)
		if source.IsResourceNotReachableError(err) {
			tm.taskURLUnreachableStore.Store(registerTask, time.Now())
		}
		return seedTask, err
	}
	seedTask.SourceFileLength = sourceFileLength
	seedTask.Log().Debugf("success get file content length: %d", sourceFileLength)
=======
		span.RecordError(err)
		logger.WithTaskID(req.TaskID).Infof("failed to add or update task with req: %#v: %v", req, err)
		return nil, err
	}
	taskBytes, _ := json.Marshal(task)
	span.SetAttributes(config.AttributeTaskInfo.String(string(taskBytes)))
	task.Log().Debugf("success get task info: %#v", task)
>>>>>>> d063ef24

	// if success to get the information successfully with the req.Header then update the task.UrlMeta to registerTask.UrlMeta.
	if registerTask.Header != nil {
		seedTask.Header = registerTask.Header
	}

	// calculate piece size and update the PieceSize and PieceTotal
	if registerTask.PieceSize <= 0 {
		pieceSize := cdnutil.ComputePieceSize(registerTask.SourceFileLength)
		seedTask.PieceSize = int32(pieceSize)
	}
	return seedTask, nil
}

func (tm *manager) Get(taskID string) (*SeedTask, error) {
	synclock.Lock(taskID, true)
	defer synclock.UnLock(taskID, true)
	// only update access when get task success
	if task, ok := tm.getTask(taskID); ok {
		tm.accessTimeMap.Store(taskID, time.Now())
		return task, nil
	}
	return nil, errTaskNotFound
}

<<<<<<< HEAD
func (tm *manager) Update(taskID string, taskInfo *SeedTask) error {
	synclock.Lock(taskID, false)
	defer synclock.UnLock(taskID, false)

	if err := tm.updateTask(taskID, taskInfo); err != nil {
		return err
	}
	// only update access when update task success
	tm.accessTimeMap.Store(taskID, time.Now())
=======
		}()
		if err != nil {
			task.Log().Errorf("failed to update task: %v", err)
		}
		task.Log().Infof("successfully update task cdn updatedTask: %#v", updatedTask)
	}()
>>>>>>> d063ef24
	return nil
}

func (tm *manager) UpdateProgress(taskID string, info *PieceInfo) error {
	synclock.Lock(taskID, false)
	defer synclock.UnLock(taskID, false)

	seedTask, ok := tm.getTask(taskID)
	if !ok {
		return errTaskNotFound
	}
<<<<<<< HEAD
	seedTask.Pieces[info.PieceNum] = info
	// only update access when update task success
	tm.accessTimeMap.Store(taskID, time.Now())
	return nil
=======
	return nil, errors.Wrapf(cdnerrors.ErrConvertFailed, "origin object: %#v", v)
>>>>>>> d063ef24
}

func (tm *manager) GetProgress(taskID string) (map[uint32]*PieceInfo, error) {
	synclock.Lock(taskID, false)
	defer synclock.UnLock(taskID, false)
	seedTask, ok := tm.getTask(taskID)
	if !ok {
		return nil, errTaskNotFound
	}
	tm.accessTimeMap.Store(taskID, time.Now())
	return seedTask.Pieces, nil
}

func (tm *manager) Exist(taskID string) (*SeedTask, bool) {
	return tm.getTask(taskID)
}

func (tm *manager) Delete(taskID string) {
	synclock.Lock(taskID, false)
	defer synclock.UnLock(taskID, false)
	tm.accessTimeMap.Delete(taskID)
	tm.taskURLUnreachableStore.Delete(taskID)
	tm.taskStore.Delete(taskID)
}

const (
	// gcTasksTimeout specifies the timeout for tasks gc.
	// If the actual execution time exceeds this threshold, a warning will be thrown.
	gcTasksTimeout = 2.0 * time.Second
)

func (tm *manager) GC() error {
	logger.Debugf("start the task meta gc job")
	startTime := time.Now()

	totalTaskNums := 0
	removedTaskCount := 0
	tm.accessTimeMap.Range(func(key, value interface{}) bool {
		totalTaskNums++
		taskID := key.(string)
		atime := value.(time.Time)
		if time.Since(atime) < tm.cfg.TaskExpireTime {
			return true
		}

		// gc task memory data
		logger.GcLogger.With("type", "meta").Infof("gc task: start to deal with task: %s", taskID)
		tm.Delete(taskID)
		removedTaskCount++
		return true
	})

	// slow GC detected, report it with a log warning
	if timeDuring := time.Since(startTime); timeDuring > gcTasksTimeout {
		logger.GcLogger.With("type", "meta").Warnf("gc tasks: %d cost: %.3f", removedTaskCount, timeDuring.Seconds())
	}
	logger.GcLogger.With("type", "meta").Infof("gc tasks: successfully full gc task count(%d), remainder count(%d)", removedTaskCount,
		totalTaskNums-removedTaskCount)
	return nil
}<|MERGE_RESOLUTION|>--- conflicted
+++ resolved
@@ -24,9 +24,9 @@
 
 	"github.com/pkg/errors"
 
-	"d7y.io/dragonfly/v2/cdn/cdnutil"
 	"d7y.io/dragonfly/v2/cdn/supervisor/gc"
 	logger "d7y.io/dragonfly/v2/internal/dflog"
+	"d7y.io/dragonfly/v2/internal/dfutils"
 	"d7y.io/dragonfly/v2/pkg/source"
 	"d7y.io/dragonfly/v2/pkg/synclock"
 	"d7y.io/dragonfly/v2/pkg/util/stringutils"
@@ -118,7 +118,7 @@
 	seedTask = actual.(*SeedTask)
 	if loaded && !IsSame(seedTask, registerTask) {
 		synclock.UnLock(registerTask.ID, true)
-		return nil, errors.Wrapf(errTaskIDConflict, "register task %v is conflict with exist task %v", registerTask, seedTask)
+		return nil, errors.Wrapf(errTaskIDConflict, "register task %#v is conflict with exist task %#v", registerTask, seedTask)
 	}
 	if seedTask.SourceFileLength != source.UnKnownSourceFileLen {
 		synclock.UnLock(registerTask.ID, true)
@@ -133,7 +133,6 @@
 	// get sourceContentLength with req.Header
 	contentLengthRequest, err := source.NewRequestWithHeader(registerTask.RawURL, registerTask.Header)
 	if err != nil {
-<<<<<<< HEAD
 		return nil, err
 	}
 	// add range info
@@ -150,15 +149,6 @@
 	}
 	seedTask.SourceFileLength = sourceFileLength
 	seedTask.Log().Debugf("success get file content length: %d", sourceFileLength)
-=======
-		span.RecordError(err)
-		logger.WithTaskID(req.TaskID).Infof("failed to add or update task with req: %#v: %v", req, err)
-		return nil, err
-	}
-	taskBytes, _ := json.Marshal(task)
-	span.SetAttributes(config.AttributeTaskInfo.String(string(taskBytes)))
-	task.Log().Debugf("success get task info: %#v", task)
->>>>>>> d063ef24
 
 	// if success to get the information successfully with the req.Header then update the task.UrlMeta to registerTask.UrlMeta.
 	if registerTask.Header != nil {
@@ -167,7 +157,7 @@
 
 	// calculate piece size and update the PieceSize and PieceTotal
 	if registerTask.PieceSize <= 0 {
-		pieceSize := cdnutil.ComputePieceSize(registerTask.SourceFileLength)
+		pieceSize := dfutils.ComputePieceSize(registerTask.SourceFileLength)
 		seedTask.PieceSize = int32(pieceSize)
 	}
 	return seedTask, nil
@@ -184,7 +174,6 @@
 	return nil, errTaskNotFound
 }
 
-<<<<<<< HEAD
 func (tm *manager) Update(taskID string, taskInfo *SeedTask) error {
 	synclock.Lock(taskID, false)
 	defer synclock.UnLock(taskID, false)
@@ -194,14 +183,6 @@
 	}
 	// only update access when update task success
 	tm.accessTimeMap.Store(taskID, time.Now())
-=======
-		}()
-		if err != nil {
-			task.Log().Errorf("failed to update task: %v", err)
-		}
-		task.Log().Infof("successfully update task cdn updatedTask: %#v", updatedTask)
-	}()
->>>>>>> d063ef24
 	return nil
 }
 
@@ -213,14 +194,10 @@
 	if !ok {
 		return errTaskNotFound
 	}
-<<<<<<< HEAD
 	seedTask.Pieces[info.PieceNum] = info
 	// only update access when update task success
 	tm.accessTimeMap.Store(taskID, time.Now())
 	return nil
-=======
-	return nil, errors.Wrapf(cdnerrors.ErrConvertFailed, "origin object: %#v", v)
->>>>>>> d063ef24
 }
 
 func (tm *manager) GetProgress(taskID string) (map[uint32]*PieceInfo, error) {
